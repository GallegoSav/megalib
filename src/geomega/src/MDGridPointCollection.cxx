--- conflicted
+++ resolved
@@ -148,10 +148,7 @@
   if (m_Points.size() == 0 || (m_Points.size() > 0 && (m_Points[0].GetType() == Point.GetType() || (m_Points[0].GetType() == MDGridPoint::c_XStrip && Point.GetType() == MDGridPoint::c_YStrip) || (m_Points[0].GetType() == MDGridPoint::c_YStrip && Point.GetType() == MDGridPoint::c_XStrip)))) {
       
     bool Exists = false;
-<<<<<<< HEAD
-=======
     /*
->>>>>>> b38cfb28
     for (auto AllIter = m_Points.begin(); AllIter != m_Points.end(); ++AllIter) {
       if (Point == (*AllIter)) {
         (*AllIter) += Point;
@@ -159,8 +156,6 @@
         break;
       }
     }
-<<<<<<< HEAD
-=======
     */
     for (auto& ExistingPoint: m_Points) {
        if (Point == ExistingPoint) {
@@ -169,7 +164,6 @@
          break;
       }
     }
->>>>>>> b38cfb28
     if (Exists == false) {
       m_Points.push_back(Point);      
     }
