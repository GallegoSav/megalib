/*
 * MDGridPoint.cxx
 *
 *
 * Copyright (C) by Andreas Zoglauer.
 * All rights reserved.
 *
 *
 * This code implementation is the intellectual property of
 * Andreas Zoglauer.
 *
 * By copying, distributing or modifying the Program (or any work
 * based on the Program) you indicate your acceptance of this statement,
 * and all its terms.
 *
 */


////////////////////////////////////////////////////////////////////////////////
//
// MDGridPoint
//
////////////////////////////////////////////////////////////////////////////////


// Include the header:
#include "MDGridPoint.h"

// Standard libs:

// ROOT libs:

// MEGAlib libs:
#include "MAssert.h"
#include "MStreams.h"

////////////////////////////////////////////////////////////////////////////////


#ifdef ___CLING___
ClassImp(MDGridPoint)
#endif


////////////////////////////////////////////////////////////////////////////////


const unsigned int MDGridPoint::c_Unknown = 0;
const unsigned int MDGridPoint::c_Voxel = 1;
const unsigned int MDGridPoint::c_VoxelDrift = 2;
const unsigned int MDGridPoint::c_XStrip = 3;
const unsigned int MDGridPoint::c_YStrip = 4;
const unsigned int MDGridPoint::c_XYAnger = 5;
const unsigned int MDGridPoint::c_XYZAnger = 6;
const unsigned int MDGridPoint::c_XYZIndependentAnger = 7;
const unsigned int MDGridPoint::c_GuardRing = 8;
const unsigned int MDGridPoint::c_MinType = MDGridPoint::c_Voxel;
const unsigned int MDGridPoint::c_MaxType = MDGridPoint::c_GuardRing;


////////////////////////////////////////////////////////////////////////////////


MDGridPoint::MDGridPoint() :
  m_xGrid(0), m_yGrid(0), m_zGrid(0), m_Type(c_Unknown), 
  m_Position(0.0, 0.0, 0.0), m_Energy(0), m_Time(0), m_Hits(1), m_Weight(1.0), m_Flags(""), m_IsAboveTriggerThreshold(false), m_IsReadOut(false)
{
  // Construct an instance of MDGridPoint
  // Type must be c_Unknown!
}


////////////////////////////////////////////////////////////////////////////////


MDGridPoint::MDGridPoint(const unsigned int xGrid, 
                         const unsigned int yGrid, 
                         const unsigned int zGrid, 
                         const unsigned int Type, 
                         const MVector Position, 
                         const double Energy, 
                         const double Time, 
                         const unsigned int Hits,
                         const double Weight) :
  m_xGrid(xGrid), m_yGrid(yGrid), m_zGrid(zGrid), m_Type(Type), 
  m_Position(Position), m_Energy(Energy), m_Time(Time), m_Hits(Hits), m_Weight(Weight), m_Flags(""), m_IsAboveTriggerThreshold(false), m_IsReadOut(false)
{
  // Construct an instance of MDGridPoint
}


////////////////////////////////////////////////////////////////////////////////


MDGridPoint::MDGridPoint(const MDGridPoint& GridPoint)
  
{
  // Construct an instance of MDGridPoint

  m_xGrid = GridPoint.m_xGrid;
  m_yGrid = GridPoint.m_yGrid;
  m_zGrid = GridPoint.m_zGrid;
  m_Position.Set(GridPoint.m_Position);
  m_Energy = GridPoint.m_Energy;
  m_Time = GridPoint.m_Time;
  m_Type = GridPoint.m_Type;
  m_Hits = GridPoint.m_Hits;
  m_Weight = GridPoint.m_Weight;
  
<<<<<<< HEAD
  m_OriginIDs.clear();
  m_OriginIDs.insert(GridPoint.m_OriginIDs.begin(), GridPoint.m_OriginIDs.end());
  //m_OriginIDs = GridPoint.m_OriginIDs;
  
  m_Flags = GridPoint.m_Flags;
=======
  //m_OriginIDs.clear();
  //m_OriginIDs.insert(GridPoint.m_OriginIDs.begin(), GridPoint.m_OriginIDs.end());
  m_OriginIDs = GridPoint.m_OriginIDs;

  if (GridPoint.m_Flags.IsEmpty() == false) {
    m_Flags = GridPoint.m_Flags;
  }
>>>>>>> b38cfb28
  
  m_IsAboveTriggerThreshold = GridPoint.m_IsAboveTriggerThreshold;
  m_IsReadOut = GridPoint.m_IsReadOut;
}


////////////////////////////////////////////////////////////////////////////////


MDGridPoint::~MDGridPoint()
{
  // Delete this instance of MDGridPoint
}


////////////////////////////////////////////////////////////////////////////////


const MDGridPoint& MDGridPoint::operator=(const MDGridPoint& GridPoint)
{
  // Assign all values of the left hand side hit to this one 
 
  m_xGrid = GridPoint.m_xGrid;
  m_yGrid = GridPoint.m_yGrid;
  m_zGrid = GridPoint.m_zGrid;
  m_Position = GridPoint.m_Position;
  m_Energy = GridPoint.m_Energy;
  m_Time = GridPoint.m_Time;
  m_Type = GridPoint.m_Type;
  m_Hits = GridPoint.m_Hits;
  m_Weight = GridPoint.m_Weight;

  m_OriginIDs.clear();
  m_OriginIDs.insert(GridPoint.m_OriginIDs.begin(), GridPoint.m_OriginIDs.end());
  //m_OriginIDs = GridPoint.m_OriginIDs;
  
  m_Flags = GridPoint.m_Flags;
  
  m_IsAboveTriggerThreshold = GridPoint.m_IsAboveTriggerThreshold;
  m_IsReadOut = GridPoint.m_IsReadOut;
  
  return *this;
}


////////////////////////////////////////////////////////////////////////////////


bool MDGridPoint::operator==(const MDGridPoint& GridPoint)
{
  // Compare two hits, whether they are within the same strips of the layer, i.e.
  // only strips and detector name are compared
  
  if (m_Type == GridPoint.m_Type) {
    if (m_Type == c_Voxel || m_Type == c_VoxelDrift) {
      if (m_xGrid != GridPoint.m_xGrid || 
          m_yGrid != GridPoint.m_yGrid || 
          m_zGrid != GridPoint.m_zGrid) {
        return false;
      }
    } else if (m_Type == c_XStrip) {
      if (m_xGrid != GridPoint.m_xGrid) {
        return false; 
      }
    } else if (m_Type == c_YStrip) {
      if (m_yGrid != GridPoint.m_yGrid) {
        return false; 
      }
    } else if (m_Type == c_GuardRing || 
               m_Type == c_XYAnger ||
               m_Type == c_XYZAnger) {
      return true;
    } else {
      merr<<"MDGridPoint::operator==: Unknown grid point type: "<<m_Type<<endl;
      massert(false);
    }
  } else {
    return false;
  }

  return true;
}


////////////////////////////////////////////////////////////////////////////////


const MDGridPoint& MDGridPoint::operator+=(const MDGridPoint& GridPoint)
{
  // Add GridPoint to this one - if they happend in the same grid!

  if (m_Type == GridPoint.m_Type) {
 
    if (m_Type == c_Voxel || m_Type == c_VoxelDrift ||m_Type == c_XYAnger || m_Type == c_XYZAnger) {
      if (m_xGrid == GridPoint.m_xGrid && m_yGrid == GridPoint.m_yGrid && m_zGrid == GridPoint.m_zGrid) {
        // Position, ...
        if (m_Type == c_Voxel || m_Type == c_VoxelDrift) {
          m_Position.SetX(0.0);
          m_Position.SetY(0.0);
          m_Position.SetZ((m_Energy*m_Position.Z() + GridPoint.m_Position.Z()*GridPoint.m_Energy)/
                          (m_Energy+GridPoint.m_Energy));
        } else if (m_Type == c_XYAnger || m_Type == c_XYZAnger) {
          m_Position = (m_Energy*m_Position + GridPoint.m_Position*GridPoint.m_Energy)*
            (1.0/(m_Energy+GridPoint.m_Energy));
          if (m_Type == c_XYAnger) {
            m_Position.SetZ(0.0);
          }
        }
        // ... Energy (not before depth!),  
        m_Energy += GridPoint.m_Energy;
        // ... Time &
        if (GridPoint.m_Time < m_Time) {
          m_Time = GridPoint.m_Time;
        }
        
        // OriginIDs
        m_OriginIDs.insert(GridPoint.m_OriginIDs.begin(), GridPoint.m_OriginIDs.end());
      
        // Make sure that if m_Weight is some cts/sec normalization factor it stays correct
        m_Weight = (m_Weight*m_Hits + GridPoint.m_Weight*GridPoint.m_Hits)/(m_Hits+GridPoint.m_Hits);
        // Finally add the hits:
        m_Hits += GridPoint.m_Hits;
      }
    
    } else if (m_Type == c_XStrip || m_Type == c_YStrip) {
      if ((m_Type == c_XStrip && m_xGrid == GridPoint.m_xGrid) || (m_Type == c_YStrip && m_yGrid == GridPoint.m_yGrid)) {
        
        // Position, ...
        m_Position.SetZ((m_Energy*m_Position.Z() + GridPoint.m_Position.Z()*GridPoint.m_Energy)/(m_Energy+GridPoint.m_Energy));
        // ... Energy (not before depth!),  
        m_Energy += GridPoint.m_Energy;
        // ... Time &
        if (GridPoint.m_Time < m_Time) {
          m_Time = GridPoint.m_Time;
        }
        
        // OriginIDs
        m_OriginIDs.insert(GridPoint.m_OriginIDs.begin(), GridPoint.m_OriginIDs.end());
        
        // Make sure that if m_Weight is some cts/sec normalization factor it stays correct
        m_Weight = (m_Weight*m_Hits + GridPoint.m_Weight*GridPoint.m_Hits)/(m_Hits+GridPoint.m_Hits);
        // Finally add the hits:
        m_Hits += GridPoint.m_Hits;
      }
    } else if (m_Type == c_GuardRing) {
      m_Energy += GridPoint.m_Energy;
      m_Position.SetXYZ(0.0, 0.0, 0.0);
      // Make sure that if m_Weight is some cts/sec normalization factor it stays correct
      m_Weight = (m_Weight*m_Hits + GridPoint.m_Weight*GridPoint.m_Hits)/(m_Hits+GridPoint.m_Hits);
      // Finally add the hits
      m_Hits += GridPoint.m_Hits;
      m_Time = 0;
      m_OriginIDs.clear();
    } else {
      merr<<"MDGridPoint::operator+=: Unknown grid point type: "<<m_Type<<endl;
    }
    
    // Some flags might be duplicate
    m_Flags += GridPoint.m_Flags;
    
    // If the new grid point is read out or above the trigger threshold then the old one is too
    if (GridPoint.m_IsAboveTriggerThreshold == true) {
      m_IsAboveTriggerThreshold = true;
    }
    if (GridPoint.m_IsReadOut == true) {
      m_IsReadOut = true;
    }
    
  }

  return *this;
}


////////////////////////////////////////////////////////////////////////////////


//! Set most of the variables:
void MDGridPoint::Set(const unsigned int xGrid, 
                      const unsigned int yGrid, 
                      const unsigned int zGrid, 
                      const unsigned int Type, 
                      const MVector Position, 
                      const double Energy, 
                      const double Time,
                      const unsigned int Hits,
                      const double Weight)
{
  m_xGrid = xGrid;
  m_yGrid = yGrid;
  m_zGrid = zGrid;
  m_Type = Type;
  m_Position = Position;
  m_Energy = Energy;
  m_Time = Time;
  m_Hits = Hits;
  m_Weight = Weight;
}


////////////////////////////////////////////////////////////////////////////////


ostream& operator<<(ostream& os, const MDGridPoint& GridPoint)
{
  os<<"Grid point (x="
    <<GridPoint.m_xGrid<<", y="
    <<GridPoint.m_yGrid<<", z="
    <<GridPoint.m_zGrid<<") at "
    <<GridPoint.m_Position<<" cm with "
    <<GridPoint.m_Energy<<" keV and "
    <<GridPoint.m_Hits<<" (original) hits after "
    <<GridPoint.m_Time<<" s with the weight "
    <<GridPoint.m_Weight<<" with Flags ("
    <<GridPoint.m_Flags<<") "
    <<(GridPoint.m_IsAboveTriggerThreshold ? "above" : "below")<<" trigger threshold and "
    <<(GridPoint.m_IsReadOut ? "IS" : "IS NOT")<<" read out (";
  if (GridPoint.m_Type == MDGridPoint::c_Voxel) {
    os<<"Voxel)"<<endl;
  } else if (GridPoint.m_Type == MDGridPoint::c_VoxelDrift) {
    os<<"VoxelDrift)"<<endl;
  } else if (GridPoint.m_Type == MDGridPoint::c_XStrip) {
    os<<"XStrip)"<<endl;
  } else if (GridPoint.m_Type == MDGridPoint::c_YStrip) {
    os<<"YStrip)"<<endl;
  } else if (GridPoint.m_Type == MDGridPoint::c_XYAnger) {
    os<<"XYAnger)"<<endl;
  } else if (GridPoint.m_Type == MDGridPoint::c_XYZAnger) {
    os<<"XYZAnger)"<<endl;
  } else if (GridPoint.m_Type == MDGridPoint::c_GuardRing) {
    os<<"GuardRing)"<<endl;
  } else {
    os<<"not (completely) implemented type)"<<endl;
  }

  return os;
}


// MDGridPoint.cxx: the end...
////////////////////////////////////////////////////////////////////////////////
<|MERGE_RESOLUTION|>--- conflicted
+++ resolved
@@ -107,13 +107,6 @@
   m_Hits = GridPoint.m_Hits;
   m_Weight = GridPoint.m_Weight;
   
-<<<<<<< HEAD
-  m_OriginIDs.clear();
-  m_OriginIDs.insert(GridPoint.m_OriginIDs.begin(), GridPoint.m_OriginIDs.end());
-  //m_OriginIDs = GridPoint.m_OriginIDs;
-  
-  m_Flags = GridPoint.m_Flags;
-=======
   //m_OriginIDs.clear();
   //m_OriginIDs.insert(GridPoint.m_OriginIDs.begin(), GridPoint.m_OriginIDs.end());
   m_OriginIDs = GridPoint.m_OriginIDs;
@@ -121,7 +114,6 @@
   if (GridPoint.m_Flags.IsEmpty() == false) {
     m_Flags = GridPoint.m_Flags;
   }
->>>>>>> b38cfb28
   
   m_IsAboveTriggerThreshold = GridPoint.m_IsAboveTriggerThreshold;
   m_IsReadOut = GridPoint.m_IsReadOut;
