--- conflicted
+++ resolved
@@ -82,501 +82,6 @@
   // Nothing to delete
 }
 
-<<<<<<< HEAD
-  
-////////////////////////////////////////////////////////////////////////////////
-
-
-//! Initialize the response matrices and their generation
-bool MResponseMultipleCompton::Initialize() 
-{ 
-  // Initialize next matching event, save if necessary
-  if (MResponseBuilder::Initialize() == false) return false;
-  
-  m_MaxNInteractions = m_RevanSettings.GetCSRMaxNHits();
-  //m_MaxNInteractions = 3;
-  m_ReReader->SetCSROnlyCreateSequences(true);
-
-  if (m_ReReader->PreAnalysis() == false) return false;
-
-  double MaxCosineLimit = 10;
-
-  // Axis representing the sequence length:
-  vector<float> AxisSequenceLength;
-  for (unsigned int i = 2; i <= m_MaxNInteractions+1; ++i) {
-    AxisSequenceLength.push_back(i);
-  }
-  MString NameAxisSequenceLength = "Sequence length";
-
-  double MaxEnergy = 5000;
-  
-  // Material: 0: unknown, 1: Si, 2: Ge, 3: Xe, 4: CsI
-  // Make sure this is identical with: MERCSRBayesian::GetMaterial()
-  vector<float> AxisMaterial;
-  AxisMaterial = CreateEquiDist(-0.5, 4.5, 5);
-  MString NameAxisMaterial = "Material (0: ?, 1: Si, 2: Ge, 3: Xe, 4: CsI)";
-
-  // Compton scatter angle axis:
-  // Make sure it starts, well below 0 and exceeds (slightly) 1!
-  vector<float> AxisComptonScatterAngleStart;
-  AxisComptonScatterAngleStart = CreateEquiDist(-1.5, 1.1, 26, -MaxCosineLimit, +MaxCosineLimit);
-  MString NameAxisComptonScatterAngleStart = "cos#varphi";
-
-  // Scatter probability axis
-  vector<float> AxisScatterProbability = CreateEquiDist(-0.025, 1.025, 42);
-  MString NameAxisScatterProbability = "Scatter probability";
-
-  // Total energy axis for scatter probabilities
-  vector<float> AxisTotalEnergyDistances = CreateLogDist(15, MaxEnergy, 38, 1, 20000);
-  MString NameAxisTotalEnergyDistances = "Energy [keV]";
-
-  // Total energy axis for scatter probabilities
-  vector<float> AxisTotalEnergyStart = CreateLogDist(100, MaxEnergy, 38, 1, 20000);
-  MString NameAxisTotalEnergyStart = "Energy [keV]";
-
-
-  // Make sure it starts, well below 0 and exceeds (slightly) 1!
-  vector<float> AxisComptonScatterAngleDual;
-  AxisComptonScatterAngleDual = CreateEquiDist(-1.5, 1.1, 26, -MaxCosineLimit, +MaxCosineLimit);
-  MString NameAxisComptonScatterAngleDual = "cos#varphi";
-
-  // Total energy axis for scatter probabilities
-  vector<float> AxisTotalEnergyDual = CreateLogDist(100, MaxEnergy, 18, 1, 20000);
-  MString NameAxisTotalEnergyDual = "Energy [keV]";
-
-  // Scatter probability axis
-  vector<float> AxisScatterProbabilityDual = CreateEquiDist(0, 1, 15, -0.025, 1.025);
-  MString NameAxisScatterProbabilityDual = "Scatter probability";
-  
-
-
-  // Global good/bad:
-  m_GoodBadTable = MResponseMatrixO2("MC: Good/Bad ratio (=prior)", 
-                                     CreateEquiDist(0, 2, 2), 
-                                     AxisSequenceLength); 
-  m_GoodBadTable.SetAxisNames("GoodBad", 
-                              NameAxisSequenceLength);
-
-  // Dual:
-  m_PdfDualGood = MResponseMatrixO4("MC: Dual (good)", 
-                                    AxisTotalEnergyDual,
-                                    AxisComptonScatterAngleDual,  
-                                    AxisScatterProbabilityDual,
-                                    AxisMaterial);
-  m_PdfDualGood.SetAxisNames(NameAxisTotalEnergyStart, 
-                             NameAxisComptonScatterAngleStart, 
-                             NameAxisScatterProbabilityDual, 
-                             NameAxisMaterial);
-  m_PdfDualBad = MResponseMatrixO4("MC: Dual (bad)", 
-                                   AxisTotalEnergyDual,
-                                   AxisComptonScatterAngleDual,  
-                                   AxisScatterProbabilityDual,
-                                   AxisMaterial);
-  m_PdfDualBad.SetAxisNames(NameAxisTotalEnergyStart, 
-                            NameAxisComptonScatterAngleStart, 
-                            NameAxisScatterProbabilityDual, 
-                            NameAxisMaterial);
-  
-
-  // Start point:
-  m_PdfStartGood = MResponseMatrixO4("MC: Start (good)", 
-                                     AxisTotalEnergyStart,
-                                     AxisComptonScatterAngleStart, 
-                                     AxisSequenceLength, 
-                                     AxisMaterial);
-  m_PdfStartGood.SetAxisNames(NameAxisTotalEnergyStart, 
-                              NameAxisComptonScatterAngleStart, 
-                              NameAxisSequenceLength, 
-                              NameAxisMaterial);
-  m_PdfStartBad = MResponseMatrixO4("MC: Start (bad)", 
-                                    AxisTotalEnergyStart, 
-                                    AxisComptonScatterAngleStart, 
-                                    AxisSequenceLength, 
-                                    AxisMaterial);
-  m_PdfStartBad.SetAxisNames(NameAxisTotalEnergyStart, 
-                             NameAxisComptonScatterAngleStart, 
-                             NameAxisSequenceLength, 
-                             NameAxisMaterial);
-
-
-  // Track:
-  m_PdfTrackGood = MResponseMatrixO6("MC: Track (good)", 
-                                     CreateEquiDist(-0.5, 1.5, 36, c_NoBound, MaxCosineLimit),
-                                     CreateEquiDist(-0.5, 1.5, 1, c_NoBound, MaxCosineLimit),
-                                     CreateEquiDist(0, 1000000, 1),
-                                     CreateLogDist(500, 10000, 10, 0, 100000, 0, false),
-                                     AxisSequenceLength, 
-                                     AxisMaterial);
-  m_PdfTrackGood.SetAxisNames("#Delta #alpha [deg]", 
-                              "#alpha_{G} [deg]", 
-                              "d [cm]", 
-                              "E_{e}", 
-                              NameAxisSequenceLength, 
-                              NameAxisMaterial);
-  m_PdfTrackBad = MResponseMatrixO6("MC: Track (bad)", 
-                                    CreateEquiDist(-0.5, 1.5, 36, c_NoBound, MaxCosineLimit),
-                                    CreateEquiDist(-0.5, 1.5, 1, c_NoBound, MaxCosineLimit),
-                                    CreateEquiDist(0, 1000000, 1),
-                                    CreateLogDist(500, 10000, 10, 0, 100000, 0, false),
-                                    AxisSequenceLength, 
-                                    AxisMaterial);
-  m_PdfTrackBad.SetAxisNames("#Delta cos#alpha [deg]", 
-                             "cos#alpha_{G} [deg]", 
-                             "d [cm]", 
-                             "E_{e}", 
-                             NameAxisSequenceLength, 
-                             NameAxisMaterial);
-
-  
-  // Compton scatter distance:
-  m_PdfComptonScatterProbabilityGood = MResponseMatrixO4("MC: Compton distance (good)", 
-                                        AxisScatterProbability,
-                                        AxisTotalEnergyDistances, 
-                                        AxisSequenceLength, 
-                                        AxisMaterial);
-  m_PdfComptonScatterProbabilityGood.SetAxisNames(NameAxisScatterProbability, 
-                                 NameAxisTotalEnergyDistances, 
-                                 NameAxisSequenceLength, 
-                                 NameAxisMaterial);
-  m_PdfComptonScatterProbabilityBad = MResponseMatrixO4("MC: Compton distance (bad)", 
-                                       AxisScatterProbability, 
-                                       AxisTotalEnergyDistances, 
-                                       AxisSequenceLength, 
-                                       AxisMaterial);
-  m_PdfComptonScatterProbabilityBad.SetAxisNames(NameAxisScatterProbability, 
-                                NameAxisTotalEnergyDistances, 
-                                NameAxisSequenceLength, 
-                                NameAxisMaterial);
-
-
-  // Lastdistance:
-  m_PdfPhotoAbsorptionProbabilityGood = MResponseMatrixO4("MC: Photo distance (good)", 
-                                            AxisScatterProbability, 
-                                            AxisTotalEnergyDistances, 
-                                            AxisSequenceLength, 
-                                            AxisMaterial);
-  m_PdfPhotoAbsorptionProbabilityGood.SetAxisNames(NameAxisScatterProbability, 
-                                     NameAxisTotalEnergyDistances, 
-                                     NameAxisSequenceLength, 
-                                     NameAxisMaterial);
-  m_PdfPhotoAbsorptionProbabilityBad = MResponseMatrixO4("MC: Photo distance (bad)", 
-                                           AxisScatterProbability, 
-                                           AxisTotalEnergyDistances, 
-                                           AxisSequenceLength, 
-                                           AxisMaterial);
-  m_PdfPhotoAbsorptionProbabilityBad.SetAxisNames(NameAxisScatterProbability, 
-                                    NameAxisTotalEnergyDistances, 
-                                    NameAxisSequenceLength, 
-                                    NameAxisMaterial);
-
-
-  // CentralCompton:
-  
-  // Assymetries would be best handled if -1 .. 1
-  //vector<float> AxisDifferenceComptonScatterAngle = 
-  //  CreateLogDist(1E-3, 2, 18, 0.0000001, MaxCosineLimit);
-  vector<float> AxisDifferenceComptonScatterAngle; 
-  vector<float> A = CreateLogDist(0.003, 2, 14, c_NoBound, MaxCosineLimit);
-  for (unsigned int i = A.size()-1; i < A.size(); --i) {
-    AxisDifferenceComptonScatterAngle.push_back(-A[i]);
-  }
-  for (unsigned int i = 0; i < A.size(); ++i) {
-    AxisDifferenceComptonScatterAngle.push_back(A[i]);
-  }
-  MString NameAxisDifferenceComptonScatterAngle = "cos#varphi_{E} - cos#varphi_{G}";
-
-  vector<float> AxisComptonScatterAngle;
-  AxisComptonScatterAngle = CreateEquiDist(-1.4, 1.2, 13, -MaxCosineLimit, c_NoBound);
-  MString NameAxisComptonScatterAngle = NameAxisComptonScatterAngleStart;
-
-
-  vector<float> AxisDistance = 
-    CreateLogDist(0.2, 10, 7, 0.01, 100, 0, false); 
-  MString NameAxisDistance = "Distance [cm]";
-
-  vector<float> AxisTotalEnergy = CreateLogDist(100, MaxEnergy, 4, 1, 10000, 0, false);
-  //CreateLogDist(1, 10000, 1); //, 1, 10000, 0, false);
-  //mimp<<"No total energy bins!"<<show;
-  MString NameAxisTotalEnergy = "E_{tot} [keV]";
-
-  m_PdfComptonGood = MResponseMatrixO6("MC: Central (good)", 
-                                       AxisDifferenceComptonScatterAngle,
-                                       AxisComptonScatterAngle, 
-                                       AxisDistance,
-                                       AxisTotalEnergy,
-                                       AxisSequenceLength, 
-                                       AxisMaterial);
-  m_PdfComptonGood.SetAxisNames(NameAxisDifferenceComptonScatterAngle, 
-                                NameAxisComptonScatterAngle, 
-                                NameAxisDistance, 
-                                NameAxisTotalEnergy, 
-                                NameAxisSequenceLength, 
-                                NameAxisMaterial);
-  m_PdfComptonBad = MResponseMatrixO6("MC: Central (bad)", 
-                                      AxisDifferenceComptonScatterAngle, 
-                                      AxisComptonScatterAngle,
-                                      AxisDistance,
-                                      AxisTotalEnergy,
-                                      AxisSequenceLength, 
-                                      AxisMaterial);
-  m_PdfComptonBad.SetAxisNames(NameAxisDifferenceComptonScatterAngle, 
-                               NameAxisComptonScatterAngle, 
-                               NameAxisDistance, 
-                               NameAxisTotalEnergy, 
-                               NameAxisSequenceLength, 
-                               NameAxisMaterial);
-
-  return true;
-}
-
-
-////////////////////////////////////////////////////////////////////////////////
-
-
-//! Save the responses
-bool MResponseMultipleCompton::Save()
-{
-  MResponseBuilder::Save(); 
-
-  m_GoodBadTable.Write(GetFilePrefix() + ".goodbad" + m_Suffix, true);
-  
-  m_PdfDualGood.Write(GetFilePrefix() + ".dual.good" + m_Suffix, true);
-  m_PdfDualBad.Write(GetFilePrefix() + ".dual.bad" + m_Suffix, true);
-  
-  m_PdfStartGood.Write(GetFilePrefix() + ".start.good" + m_Suffix, true);
-  m_PdfStartBad.Write(GetFilePrefix() + ".start.bad" + m_Suffix, true);
-  
-  m_PdfTrackGood.Write(GetFilePrefix() + ".track.good" + m_Suffix, true);
-  m_PdfTrackBad.Write(GetFilePrefix() + ".track.bad" + m_Suffix, true);
-  
-  m_PdfComptonGood.Write(GetFilePrefix() + ".compton.good" + m_Suffix, true);
-  m_PdfComptonBad.Write(GetFilePrefix() + ".compton.bad" + m_Suffix, true);
-  
-  m_PdfComptonScatterProbabilityGood.Write(GetFilePrefix() + ".comptondistance.good" + m_Suffix, true);
-  m_PdfComptonScatterProbabilityBad.Write(GetFilePrefix() + ".comptondistance.bad" + m_Suffix, true);
-      
-  m_PdfPhotoAbsorptionProbabilityGood.Write(GetFilePrefix() + ".photodistance.good" + m_Suffix, true);
-  m_PdfPhotoAbsorptionProbabilityBad.Write(GetFilePrefix() + ".photodistance.bad" + m_Suffix, true);
-      
-  return true;
-}
-
-  
-////////////////////////////////////////////////////////////////////////////////
-
-
-//! Analyze the current event
-bool MResponseMultipleCompton::Analyze() 
-{ 
-  // Initlize next matching event, save if necessary
-  if (MResponseBuilder::Analyze() == false) return false;
-  
-  //g_Verbosity = 1;
-  double Etot = 0;
-  double Eres = 0;
-
-
-  MRawEventIncarnationList* REIL = m_ReReader->GetRawEventList();
-  for (unsigned int i = 0; i < REIL->Size(); ++i) {
-    for (int r = 0; r < REIL->Get(i)->GetNRawEvents(); ++r) {
-      MRERawEvent* RE = REIL->Get(i)->GetRawEventAt(r);
-    
-      if (RE == nullptr) continue;
-      
-      if (RE->GetNRESEs() <= 1) {
-        mdebug<<"GeneratePdf: Not enough hits!"<<endl;
-        continue;
-      }
-      
-      mdebug<<endl<<endl;
-      mdebug<<RE->ToString()<<endl;
-      
-      if (RE->GetStartPoint() == 0) continue;
-      
-      // Check if complete sequence is ok:
-      bool SequenceOk = true;
-      unsigned int SequenceLength = RE->GetNRESEs();
-      int PreviousPosition = 0;
-      
-      if (SequenceLength > m_MaxNInteractions) continue;
-      
-      if (SequenceLength == 2) {
-        // Look at start:
-        MRESEIterator Iter;
-        Iter.Start(RE->GetStartPoint());
-        Iter.GetNextRESE();
-        Etot = RE->GetEnergy();
-        Eres = RE->GetEnergyResolution();
-        
-        double CosPhiE = CalculateCosPhiE(*Iter.GetCurrent(), Etot);
-        double PhotoDistance = CalculateAbsorptionProbabilityTotal(*Iter.GetCurrent(), *Iter.GetNext(), Iter.GetNext()->GetEnergy());
-        
-        if (IsComptonStart(*Iter.GetCurrent(), Etot, Eres) == true) {
-          mdebug<<"--------> Found GOOD dual Compton event!"<<endl;
-          m_PdfDualGood.Add(Etot, CosPhiE, PhotoDistance, GetMaterial(*Iter.GetCurrent()));
-        } else {
-          mdebug<<"--------> Found bad dual Compton event!"<<endl;
-          m_PdfDualBad.Add(Etot, CosPhiE, PhotoDistance, GetMaterial(*Iter.GetCurrent()));
-          //if (CosPhiE > 0.4 && CosPhiE < 0.5) {
-          //  mdebug<<endl<<"CHECK this dual Compton sequence: "<<CosPhiE<<endl<<endl;
-          //}
-          
-          SequenceOk = false;
-        }
-      } else {
-        // Look at start:
-        MRESEIterator Iter;
-        Iter.Start(RE->GetStartPoint());
-        Iter.GetNextRESE();
-        Etot = RE->GetEnergy();
-        Eres = RE->GetEnergyResolution();
-        
-        if (IsComptonStart(*Iter.GetCurrent(), Etot, Eres) == true) {
-          mdebug<<"--------> Found GOOD Compton start!"<<endl;
-          m_PdfStartGood.Add(Etot, CalculateCosPhiE(*Iter.GetCurrent(), Etot), SequenceLength, GetMaterial(*Iter.GetCurrent()));
-        } else {
-          mdebug<<"--------> Found bad Compton start!"<<endl;
-          m_PdfStartBad.Add(Etot, CalculateCosPhiE(*Iter.GetCurrent(), Etot), SequenceLength, GetMaterial(*Iter.GetCurrent()));
-          SequenceOk = false;
-        }
-        
-        // Track at start?
-        if (Iter.GetCurrent()->GetType() == MRESE::c_Track) {
-          double dAlpha = CalculateDCosAlpha(*((MRETrack*) Iter.GetCurrent()), *Iter.GetNext(), Etot);
-          double Alpha = CalculateCosAlphaG(*((MRETrack*) Iter.GetCurrent()), *Iter.GetNext(), Etot);
-          if (IsComptonTrack(*Iter.GetCurrent(), *Iter.GetNext(), PreviousPosition, Etot, Eres) == true) {
-            mdebug<<"--------> Found GOOD Track start!"<<endl;
-            m_PdfTrackGood.Add(dAlpha, Alpha, 1, Iter.GetCurrent()->GetEnergy(), SequenceLength, GetMaterial(*Iter.GetCurrent()));
-          } else {
-            mdebug<<"--------> Found bad Track start!"<<endl;
-            m_PdfTrackBad.Add(dAlpha, Alpha, 1, Iter.GetCurrent()->GetEnergy(), SequenceLength, GetMaterial(*Iter.GetCurrent()));
-            SequenceOk = false;
-          }
-        }
-        
-        
-        // Central part of the Compton track
-        Iter.GetNextRESE();
-        while (Iter.GetNext() != 0) {
-          // Add here
-          Etot -= Iter.GetPrevious()->GetEnergy();
-          Eres = sqrt(Eres*Eres - Iter.GetPrevious()->GetEnergyResolution()*Iter.GetPrevious()->GetEnergyResolution());
-          
-          PreviousPosition++;
-          
-          // In the current implementation/simulation the hits have to be in increasing order...
-          if (m_DoAbsorptions == true && SequenceLength <= m_MaxAbsorptions) {
-            double ComptonDistance = 
-            CalculateAbsorptionProbabilityCompton(*Iter.GetPrevious(), *Iter.GetCurrent(), Etot);
-            mdebug<<"Dist C: "<<ComptonDistance<<": real:"<<(Iter.GetCurrent()->GetPosition() - Iter.GetPrevious()->GetPosition()).Mag()<<endl;
-            if (IsComptonSequence(*Iter.GetPrevious(), *Iter.GetCurrent(), PreviousPosition, Etot, Eres) == true) {
-              mdebug<<"--------> Found GOOD Distance sequence!"<<endl;
-              // Retrieve the data:
-              m_PdfComptonScatterProbabilityGood.Add(ComptonDistance, Etot, SequenceLength, GetMaterial(*Iter.GetCurrent()));
-              //if (ComptonDistance < 0.001 || ComptonDistance >= 0.999) {
-              //  mdebug<<endl<<"CHECK this Compton scatter probability: "<<ComptonDistance<<endl<<endl;
-              //}
-            } else {
-              mdebug<<"--------> Found bad Distance sequence!"<<endl;
-              // Retrieve the data:
-              m_PdfComptonScatterProbabilityBad.Add(ComptonDistance, Etot, SequenceLength, GetMaterial(*Iter.GetCurrent()));
-              SequenceOk = false;
-            } // Add good / bad
-          }
-          
-          // Decide if it is good or bad...
-          // In the current implementation/simulation the hits have to be in increasing order...
-          double dPhi = CalculateDCosPhi(*Iter.GetPrevious(), *Iter.GetCurrent(), *Iter.GetNext(), Etot);
-          double PhiE = CalculateCosPhiE(*Iter.GetCurrent(), Etot);
-          double Lever = CalculateMinLeverArm(*Iter.GetPrevious(), *Iter.GetCurrent(), *Iter.GetNext());
-          int Material = GetMaterial(*Iter.GetCurrent());
-          
-          if (IsComptonSequence(*Iter.GetPrevious(), *Iter.GetCurrent(), *Iter.GetNext(), PreviousPosition, Etot, Eres) == true) {
-            mdebug<<"--------> Found GOOD internal Compton sequence!"<<endl;
-            // Retrieve the data:
-            m_PdfComptonGood.Add(dPhi, PhiE, Lever, Etot, SequenceLength, Material);
-            
-          } else {
-            mdebug<<"--------> Found bad internal Compton sequence!"<<endl;
-            // Retrieve the data:
-            m_PdfComptonBad.Add(dPhi, PhiE, Lever, Etot, SequenceLength, Material);
-            //if (dPhi > -0.01 && dPhi < 0.01) {
-            //  mdebug<<endl<<"CHECK this internal Compton sequence: "<<dPhi<<endl<<endl;
-            //}
-            
-            SequenceOk = false;
-          } // Add good / bad
-          
-          // Track at central?
-          if (Iter.GetCurrent()->GetType() == MRESE::c_Track) {
-            //MRETrack* T = (MRETrack*) Iter.GetCurrent();
-            double dAlpha = CalculateDCosAlpha(*((MRETrack*) Iter.GetCurrent()), *Iter.GetNext(), Etot);
-            double Alpha = CalculateCosAlphaG(*((MRETrack*) Iter.GetCurrent()), *Iter.GetNext(), Etot);
-            if (IsComptonTrack(*Iter.GetCurrent(), *Iter.GetNext(), PreviousPosition, Etot, Eres) == true) {
-              mdebug<<"--------> Found GOOD Track start (central)!"<<endl;
-              m_PdfTrackGood.Add(dAlpha, Alpha, 1, Iter.GetCurrent()->GetEnergy(), SequenceLength, GetMaterial(*Iter.GetCurrent()));
-            } else {
-              mdebug<<"--------> Found bad Track start (central)!"<<endl;
-              m_PdfTrackBad.Add(dAlpha, Alpha, 1, Iter.GetCurrent()->GetEnergy(), SequenceLength, GetMaterial(*Iter.GetCurrent()));
-              SequenceOk = false;
-            }
-          }
-          Iter.GetNextRESE();
-        }
-        
-        Etot -= Iter.GetPrevious()->GetEnergy();
-        Eres = sqrt(Eres*Eres - Iter.GetPrevious()->GetEnergyResolution()*Iter.GetPrevious()->GetEnergyResolution());
-        PreviousPosition++;
-        
-        // Decide if it is good or bad...
-        // In the current implementation/simulation the hits have to be in increasing order...
-        if (m_DoAbsorptions == true && SequenceLength <= m_MaxAbsorptions) {
-          double LastDistance = CalculateAbsorptionProbabilityPhoto(*Iter.GetPrevious(), *Iter.GetCurrent(), Etot);
-          mdebug<<"Dist P: "<<LastDistance<<": real:"<<(Iter.GetCurrent()->GetPosition() - Iter.GetPrevious()->GetPosition()).Mag()<<endl;
-          if (IsComptonSequence(*Iter.GetPrevious(), *Iter.GetCurrent(), PreviousPosition, Etot, Eres) == true) {
-            mdebug<<"--------> Found GOOD Lastdistance sequence!"<<endl;
-            // Retrieve the data:
-            m_PdfPhotoAbsorptionProbabilityGood.Add(CalculateAbsorptionProbabilityPhoto(*Iter.GetPrevious(), *Iter.GetCurrent(), Etot), 
-                                                    Etot, SequenceLength, GetMaterial(*Iter.GetCurrent()));
-            //if (LastDistance < 0.001 || LastDistance >= 0.999) {
-            //  mdebug<<endl<<"CHECK this photo absorpt probability: "<<LastDistance<<endl<<endl;
-            //}
-          } else {
-            mdebug<<"--------> Found bad Lastdistance sequence!"<<endl;
-            // Retrieve the data:
-            m_PdfPhotoAbsorptionProbabilityBad.Add(CalculateAbsorptionProbabilityPhoto(*Iter.GetPrevious(), *Iter.GetCurrent(), Etot), 
-                                                   Etot, SequenceLength, GetMaterial(*Iter.GetCurrent()));
-            SequenceOk = false;
-          } // Add good / bad
-        }
-      }
-      
-      if (SequenceOk == false) {
-        m_GoodBadTable.Add(0.5, SequenceLength, 1);
-        //mdebug<<"No good sequence exists"<<endl<<endl<<endl<<endl;
-      } else {
-        m_GoodBadTable.Add(1.5, SequenceLength, 1);
-        mdebug<<"One good sequence exists"<<endl<<endl<<endl<<endl;
-      }
-    } // For each raw event...
-  } // For earch list
-  
-  
-  return true;
-}
-
-  
-////////////////////////////////////////////////////////////////////////////////
-
-
-//! Finalize the response generation (i.e. save the data a final time )
-bool MResponseMultipleCompton::Finalize() 
-{ 
-  return MResponseBuilder::Finalize(); 
-}
-
-=======
->>>>>>> 678fa08c
 
 ////////////////////////////////////////////////////////////////////////////////
 
