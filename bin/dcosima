--- conflicted
+++ resolved
@@ -686,19 +686,11 @@
   echo " " >> ${ConcatFileName}
     
   for (( i=1; i <= ${INSTANCES}; i+=1 )); do
-<<<<<<< HEAD
-    IN="IN ${Base}.p1.inc1.id1${Binary}.${SIMORTRAOUTPUT}"
+    IN="IN ${Base}.p1.inc${i}.id1${Binary}.${SIMORTRAOUTPUT}"
     if [ "${ZIP}" == "TRUE" ]; then
       IN="${IN}.gz"
     fi
     echo "${IN}" >> ${ConcatFileName}
-=======
-    if [[ "${ZIP}" == "TRUE" ]]; then
-      echo "IN ${Base}.p1.inc${i}.id1.sim.gz" >> ${ConcatFileName}
-    else
-      echo "IN ${Base}.p1.inc${i}.id1.sim" >> ${ConcatFileName}
-    fi
->>>>>>> b1a240da
   done
     
   echo "EN" >> ${ConcatFileName}
