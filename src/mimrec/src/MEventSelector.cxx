--- conflicted
+++ resolved
@@ -1539,17 +1539,12 @@
 
   m_TimeGTI.Reset(true);
 
-<<<<<<< HEAD
-  if (MFile::Exists(m_TimeFile) == true) {
-    if (m_TimeGTI.Load(m_TimeFile) == false) {
-=======
   if (m_TimeMode == 2) {  
     if (MFile::Exists(m_TimeFile) == true) {
       if (m_TimeGTI.Load(m_TimeFile) == false) {
         cout<<"Error: Unable to load GTI file! Using all open one!"<<endl;
       }
     } else {
->>>>>>> f432016d
       cout<<"Error: Unable to load GTI file! Using all open one!"<<endl;
     }
   }
